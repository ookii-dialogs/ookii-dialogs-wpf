﻿#region Copyright 2009-2021 Ookii Dialogs Contributors
//
// Licensed under the BSD 3-Clause License (the "License");
// you may not use this file except in compliance with the License.
// You may obtain a copy of the License at
//
//     https://opensource.org/licenses/BSD-3-Clause
//
// Unless required by applicable law or agreed to in writing, software
// distributed under the License is distributed on an "AS IS" BASIS,
// WITHOUT WARRANTIES OR CONDITIONS OF ANY KIND, either express or implied.
// See the License for the specific language governing permissions and
// limitations under the License.
//
#endregion

using System;
using System.Collections.Generic;
using System.Text;
using System.ComponentModel;
using System.IO;
using Ookii.Dialogs.Wpf.Interop;
using System.Windows.Interop;
using System.Windows;
using System.Runtime.InteropServices;
using System.Linq;

namespace Ookii.Dialogs.Wpf
{
    /// <summary>
    /// Prompts the user to select a folder.
    /// </summary>
    /// <remarks>
    /// This class will use the Vista style Select Folder dialog if possible, or the regular FolderBrowserDialog
    /// if it is not. Note that the Vista style dialog is very different, so using this class without testing
    /// in both Vista and older Windows versions is not recommended.
    /// </remarks>
    /// <threadsafety instance="false" static="true" />
    [DefaultEvent("HelpRequest"), Designer("System.Windows.Forms.Design.FolderBrowserDialogDesigner, System.Design, Version=2.0.0.0, Culture=neutral, PublicKeyToken=b03f5f7f11d50a3a"), DefaultProperty("SelectedPath"), Description("Prompts the user to select a folder.")]
    public sealed class VistaFolderBrowserDialog
    {
        private string _description;
        private string _selectedPath;
        private NativeMethods.FOS _options;
        private string[] _selectedPaths;

        /// <summary>
        /// Creates a new instance of the <see cref="VistaFolderBrowserDialog" /> class.
        /// </summary>
        public VistaFolderBrowserDialog()
        {
            Reset();
        }

        #region Public Properties

        /// <summary>
        /// Gets a value that indicates whether the current OS supports Vista-style common file dialogs.
        /// </summary>
        /// <value>
        /// <see langword="true" /> on Windows Vista or newer operating systems; otherwise, <see langword="false" />.
        /// </value>
        [Browsable(false)]
        public static bool IsVistaFolderDialogSupported
        {
            get
            {
                return NativeMethods.IsWindowsVistaOrLater;
            }
        }

        /// <summary>
        /// Gets or sets the descriptive text displayed above the tree view control in the dialog box, or below the list view control
        /// in the Vista style dialog.
        /// </summary>
        /// <value>
        /// The description to display. The default is an empty string ("").
        /// </value>
        [Category("Folder Browsing"), DefaultValue(""), Localizable(true), Browsable(true), Description("The descriptive text displayed above the tree view control in the dialog box, or below the list view control in the Vista style dialog.")]
        public string Description
        {
            get
            {
                return _description ?? string.Empty;
            }
            set
            {
                _description = value;
            }
        }

        /// <summary>
        /// Gets or sets the root folder where the browsing starts from. This property has no effect if the Vista style
        /// dialog is used.
        /// </summary>
        /// <value>
        /// One of the <see cref="System.Environment.SpecialFolder" /> values. The default is Desktop.
        /// </value>
        /// <exception cref="System.ComponentModel.InvalidEnumArgumentException">The value assigned is not one of the <see cref="System.Environment.SpecialFolder" /> values.</exception>
        [Localizable(false), Description("The root folder where the browsing starts from. This property has no effect if the Vista style dialog is used."), Category("Folder Browsing"), Browsable(true), DefaultValue(typeof(System.Environment.SpecialFolder), "Desktop")]
        public System.Environment.SpecialFolder RootFolder { get; set; }
	
        /// <summary>
        /// Gets or sets the path selected by the user.
        /// </summary>
        /// <value>
        /// The path of the folder first selected in the dialog box or the last folder selected by the user. The default is an empty string ("").
        /// </value>
        [Browsable(true), Editor("System.Windows.Forms.Design.SelectedPathEditor, System.Design, Version=2.0.0.0, Culture=neutral, PublicKeyToken=b03f5f7f11d50a3a", typeof(System.Drawing.Design.UITypeEditor)), Description("The path selected by the user."), DefaultValue(""), Localizable(true), Category("Folder Browsing")]
        public string SelectedPath
        {
            get
            {
                var selectedPath =
                    _selectedPath ??
                    _selectedPaths?.FirstOrDefault() ??
                    string.Empty;

                return selectedPath;
            }

            set
            {
                _selectedPath = value;
            }
        }

        /// <summary>
        /// Gets or sets a value indicating whether the New Folder button appears in the folder browser dialog box. This
        /// property has no effect if the Vista style dialog is used; in that case, the New Folder button is always shown.
        /// </summary>
        /// <value>
        /// <see langword="true" /> if the New Folder button is shown in the dialog box; otherwise, <see langword="false" />. The default is <see langword="true" />.
        /// </value>
        [Browsable(true), Localizable(false), Description("A value indicating whether the New Folder button appears in the folder browser dialog box. This property has no effect if the Vista style dialog is used; in that case, the New Folder button is always shown."), DefaultValue(true), Category("Folder Browsing")]
        public bool ShowNewFolderButton { get; set; }	

        /// <summary>
        /// Gets or sets a value that indicates whether to use the value of the <see cref="Description" /> property
        /// as the dialog title for Vista style dialogs. This property has no effect on old style dialogs.
        /// </summary>
        /// <value><see langword="true" /> to indicate that the value of the <see cref="Description" /> property is used as dialog title; <see langword="false" />
        /// to indicate the value is added as additional text to the dialog. The default is <see langword="false" />.</value>
        [Category("Folder Browsing"), DefaultValue(false), Description("A value that indicates whether to use the value of the Description property as the dialog title for Vista style dialogs. This property has no effect on old style dialogs.")]
        public bool UseDescriptionForTitle { get; set; }

        /// <summary>
        /// Gets or sets a value indicating whether the dialog box allows multiple folder to be selected.
        /// </summary>
        /// <value>
        /// <see langword="true" /> if the dialog box allows multiple folder to be selected together or concurrently; otherwise, <see langword="false" />. 
        /// The default value is <see langword="false" />.
        /// </value>
        [Description("A value indicating whether the dialog box allows multiple folders to be selected."), DefaultValue(false), Category("Behavior")]
        public bool Multiselect
        {
            get
            {
                return HasOption(NativeMethods.FOS.FOS_ALLOWMULTISELECT);
            }

            set
            {
                SetOption(NativeMethods.FOS.FOS_ALLOWMULTISELECT, value);
            }
        }

        /// <summary>
        /// Gets the folder paths of all selected folder in the dialog box.
        /// </summary>
        /// <value>
        /// An array of type <see cref="string"/>, containing the folder paths of all selected folder in the dialog box.
        /// </value>
        [Description("The folder path of all selected folder in the dialog box."), Browsable(false), DesignerSerializationVisibility(DesignerSerializationVisibility.Hidden)]
        public string[] SelectedPaths
        {
            get
            {
                var selectedPaths = _selectedPaths;

                if (selectedPaths is null)
                {
                    var selectedPath = _selectedPath;
                    if (string.IsNullOrWhiteSpace(selectedPath))
                    {
                        return new string[0];
                    }
                    else
                    {
                        return new[] { selectedPath };
                    }
                }

                return (string[])selectedPaths.Clone();
            }

            set
            {
                _selectedPaths = value;
            }
        }


        #endregion

        #region Public Methods

        /// <summary>
        /// Resets all properties to their default values.
        /// </summary>
        public void Reset()
        {
            _description = string.Empty;
            UseDescriptionForTitle = false;
            _selectedPath = string.Empty;
            RootFolder = Environment.SpecialFolder.Desktop;
            ShowNewFolderButton = true;
            _selectedPaths = null;
            _options = 0;
        }

        /// <summary>
        /// Displays the folder browser dialog.
        /// </summary>
        /// <returns>If the user clicks the OK button, <see langword="true" /> is returned; otherwise, <see langword="false" />.</returns>
        public bool? ShowDialog()
        {
            return ShowDialog(null);
        }

        /// <summary>
        /// Displays the folder browser dialog.
        /// </summary>
        /// <param name="owner">Handle to the window that owns the dialog.</param>
        /// <returns>If the user clicks the OK button, <see langword="true" /> is returned; otherwise, <see langword="false" />.</returns>
        public bool? ShowDialog(Window owner)
        {
            IntPtr ownerHandle = owner == null ? NativeMethods.GetActiveWindow() : new WindowInteropHelper(owner).Handle;
            return ShowDialog(ownerHandle);
        }

        /// <summary>
        /// Displays the folder browser dialog.
        /// </summary>
        /// <param name="owner">The <see cref="IntPtr"/> Win32 handle that is the owner of this dialog.</param>
        /// <returns>If the user clicks the OK button, <see langword="true" /> is returned; otherwise, <see langword="false" />.</returns>
        public bool? ShowDialog(IntPtr owner)
        {
            IntPtr ownerHandle = owner == default(IntPtr) ? NativeMethods.GetActiveWindow() : owner;
            return new bool?(IsVistaFolderDialogSupported ? RunDialog(ownerHandle) : RunDialogDownlevel(ownerHandle));
        }

        #endregion

        #region Internal Methods

        internal void SetOption(NativeMethods.FOS option, bool value)
        {
            if (value)
            {
                _options |= option;
            }
            else
            {
                _options &= ~option;
            }
        }

        internal bool HasOption(NativeMethods.FOS option)
        {
            return (_options & option) != 0;
        }

        #endregion

        #region Private Methods

        private bool RunDialog(IntPtr owner)
        {
            Ookii.Dialogs.Wpf.Interop.IFileDialog dialog = null;
            try
            {
                dialog = new Ookii.Dialogs.Wpf.Interop.NativeFileOpenDialog();
                SetDialogProperties(dialog);
                int result = dialog.Show(owner);
                if( result < 0 )
                {
                    if( (uint)result == (uint)HRESULT.ERROR_CANCELLED )
                        return false;
                    else
                        throw System.Runtime.InteropServices.Marshal.GetExceptionForHR(result);
                } 
                GetResult(dialog);
                return true;
            }
            finally
            {
                if( dialog != null )
                    System.Runtime.InteropServices.Marshal.FinalReleaseComObject(dialog);
            }
        }

        private bool RunDialogDownlevel(IntPtr owner)
        {
            IntPtr rootItemIdList = IntPtr.Zero;
            IntPtr resultItemIdList = IntPtr.Zero;
            if( NativeMethods.SHGetSpecialFolderLocation(owner, RootFolder, ref rootItemIdList) != 0 )
            {
                if( NativeMethods.SHGetSpecialFolderLocation(owner, 0, ref rootItemIdList) != 0 )
                {
                    throw new InvalidOperationException(Properties.Resources.FolderBrowserDialogNoRootFolder);
                }
            }
            try
            {
                NativeMethods.BROWSEINFO info = new NativeMethods.BROWSEINFO();
                info.hwndOwner = owner;
                info.lpfn = new NativeMethods.BrowseCallbackProc(BrowseCallbackProc);
                info.lpszTitle = Description;
                info.pidlRoot = rootItemIdList;
                info.pszDisplayName = new string('\0', 260);
                info.ulFlags = NativeMethods.BrowseInfoFlags.NewDialogStyle | NativeMethods.BrowseInfoFlags.ReturnOnlyFsDirs;
                if( !ShowNewFolderButton )
                    info.ulFlags |= NativeMethods.BrowseInfoFlags.NoNewFolderButton;
                resultItemIdList = NativeMethods.SHBrowseForFolder(ref info);
                if( resultItemIdList != IntPtr.Zero )
                {
                    StringBuilder path = new StringBuilder(260);
                    NativeMethods.SHGetPathFromIDList(resultItemIdList, path);
                    SelectedPath = path.ToString();
                    return true;
                }
                else
                    return false;
            }
            finally
            {
                if( rootItemIdList != IntPtr.Zero )
                {
                    IMalloc malloc = NativeMethods.SHGetMalloc();
                    malloc.Free(rootItemIdList);
                    Marshal.ReleaseComObject(malloc);
                }
                if( resultItemIdList != IntPtr.Zero )
                {
                    Marshal.FreeCoTaskMem(resultItemIdList);
                }
            }
        }

        private void SetDialogProperties(Ookii.Dialogs.Wpf.Interop.IFileDialog dialog)
        {
            // Description
            if( !string.IsNullOrEmpty(_description) )
            {
                if( UseDescriptionForTitle )
                {
                    dialog.SetTitle(_description);
                }
                else
                {
                    Ookii.Dialogs.Wpf.Interop.IFileDialogCustomize customize = (Ookii.Dialogs.Wpf.Interop.IFileDialogCustomize)dialog;
                    customize.AddText(0, _description);
                }
            }

<<<<<<< HEAD
            // Set the default directory
            if (Directory.Exists(_selectedPath))
=======
            dialog.SetOptions(NativeMethods.FOS.FOS_PICKFOLDERS | NativeMethods.FOS.FOS_FORCEFILESYSTEM | NativeMethods.FOS.FOS_FILEMUSTEXIST | _options);

            if ( !string.IsNullOrEmpty(_selectedPath) )
>>>>>>> cd446570
            {
                dialog.SetFolder(NativeMethods.CreateItemFromParsingName(_selectedPath));
            }

            dialog.SetOptions(NativeMethods.FOS.FOS_PICKFOLDERS | NativeMethods.FOS.FOS_FORCEFILESYSTEM | NativeMethods.FOS.FOS_FILEMUSTEXIST);
        }

        private void GetResult(IFileDialog dialog)
        {
            if (Multiselect)
            {
                ((IFileOpenDialog)dialog).GetResults(out IShellItemArray results);

                results.GetCount(out uint count);
                string[] folderPaths = new string[count];

                for (uint x = 0; x < count; ++x)
                {
                    results.GetItemAt(x, out IShellItem item);
                    item.GetDisplayName(NativeMethods.SIGDN.SIGDN_FILESYSPATH, out string name);

                    folderPaths[x] = name;
                }

                SelectedPaths = folderPaths;
            }
            else
            {
                dialog.GetResult(out IShellItem item);
                item.GetDisplayName(NativeMethods.SIGDN.SIGDN_FILESYSPATH, out _selectedPath);
            }
        }

        private int BrowseCallbackProc(IntPtr hwnd, NativeMethods.FolderBrowserDialogMessage msg, IntPtr lParam, IntPtr wParam)
        {
            switch( msg )
            {
            case NativeMethods.FolderBrowserDialogMessage.Initialized:
                if( SelectedPath.Length != 0 )
                    NativeMethods.SendMessage(hwnd, NativeMethods.FolderBrowserDialogMessage.SetSelection, new IntPtr(1), SelectedPath);
                break;
            case NativeMethods.FolderBrowserDialogMessage.SelChanged:
                if( lParam != IntPtr.Zero )
                {
                    StringBuilder path = new StringBuilder(260);
                    bool validPath = NativeMethods.SHGetPathFromIDList(lParam, path);
                    NativeMethods.SendMessage(hwnd, NativeMethods.FolderBrowserDialogMessage.EnableOk, IntPtr.Zero, validPath ? new IntPtr(1) : IntPtr.Zero);
                }
                break;
            }
            return 0;
        }

        #endregion
    }
}<|MERGE_RESOLUTION|>--- conflicted
+++ resolved
@@ -364,14 +364,8 @@
                 }
             }
 
-<<<<<<< HEAD
             // Set the default directory
             if (Directory.Exists(_selectedPath))
-=======
-            dialog.SetOptions(NativeMethods.FOS.FOS_PICKFOLDERS | NativeMethods.FOS.FOS_FORCEFILESYSTEM | NativeMethods.FOS.FOS_FILEMUSTEXIST | _options);
-
-            if ( !string.IsNullOrEmpty(_selectedPath) )
->>>>>>> cd446570
             {
                 dialog.SetFolder(NativeMethods.CreateItemFromParsingName(_selectedPath));
             }
